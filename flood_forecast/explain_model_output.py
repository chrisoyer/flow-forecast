--- conflicted
+++ resolved
@@ -20,7 +20,8 @@
 
 
 def _prepare_background_tensor(
-    csv_test_loader: CSVTestLoader, backgound_batch_size: int = BACKGROUND_BATCH_SIZE,
+    csv_test_loader: CSVTestLoader,
+    backgound_batch_size: int = BACKGROUND_BATCH_SIZE,
 ) -> torch.Tensor:
     """Generate background batches for deep explainer.
     Random sample batches as background data
@@ -46,7 +47,9 @@
 
 
 def deep_explain_model_summary_plot(
-    model, csv_test_loader: CSVTestLoader, datetime_start: Optional[datetime] = None,
+    model,
+    csv_test_loader: CSVTestLoader,
+    datetime_start: Optional[datetime] = None,
 ) -> None:
     """Generate feature summary plot for trained deep learning models
 
@@ -61,7 +64,9 @@
     if datetime_start is None:
         datetime_start = model.params["inference_params"]["datetime_start"]
 
-    history, _, forecast_start_idx = csv_test_loader.get_from_start_date(datetime_start)
+    history, _, forecast_start_idx = csv_test_loader.get_from_start_date(
+        datetime_start
+    )
     background_tensor = _prepare_background_tensor(csv_test_loader)
     background_tensor = background_tensor.to(device)
     model.model.eval()
@@ -111,11 +116,15 @@
         shap_values, history_numpy, csv_test_loader.df.columns
     )
     if use_wandb:
-        wandb.log({"Feature ranking for prediction" f" at {datetime_start}": fig})
+        wandb.log(
+            {"Feature ranking for prediction" f" at {datetime_start}": fig}
+        )
 
 
 def deep_explain_model_heatmap(
-    model, csv_test_loader: CSVTestLoader, datetime_start: Optional[datetime] = None,
+    model,
+    csv_test_loader: CSVTestLoader,
+    datetime_start: Optional[datetime] = None,
 ) -> None:
     """Generate feature heatmap for prediction at a start time
 
@@ -133,7 +142,9 @@
     if datetime_start is None:
         datetime_start = model.params["inference_params"]["datetime_start"]
 
-    history, _, forecast_start_idx = csv_test_loader.get_from_start_date(datetime_start)
+    history, _, forecast_start_idx = csv_test_loader.get_from_start_date(
+        datetime_start
+    )
     background_tensor = _prepare_background_tensor(csv_test_loader)
     background_tensor = background_tensor.to(device)
     model.model.eval()
@@ -167,68 +178,7 @@
     shap_values = NamedDimensionArray(
         shap_values, ["preds", "batches", "observations", "features"]
     )
-<<<<<<< HEAD
 
     fig = plot_shap_value_heatmaps(shap_values, csv_test_loader.df.columns)
     if use_wandb:
-        wandb.log({"Heatmap for prediction " f"at {datetime_start}": fig})
-=======
-    plt.savefig("feature_ranking_for_prediction_at_timestamp.png")
-    wandb.log(
-        {
-            "Feature ranking for prediction at "
-            f"{datetime_start.strftime('%Y-%m-%d')}": wandb.Image(
-                "feature_ranking_for_prediction_at_timestamp.png"
-            )
-        }
-    )
-    plt.close()
-
-
-def deep_explain_model_sample():
-    pass
-    # TODO
-    # device = torch.device("cuda" if torch.cuda.is_available() else "cpu")
-    # num_features = len(model.params['dataset_params']['relevant_cols'])
-
-    # if type(datetime_start) == str:
-    #     datetime_start = datetime.strptime(datetime_start, "%Y-%m-%d")
-    # # If the test dataframe is none use default one supplied in params
-    # if test_csv_path is None:
-    #     csv_test_loader = model.test_data
-    # else:
-    #     csv_test_loader = CSVTestLoader(
-    #         test_csv_path,
-    #         hours_to_forecast,
-    #         **dataset_params,
-    #         interpolate=dataset_params["interpolate_param"]
-    #     )
-    # # history, forecast_total_df, forecast_start_idx = csv_test_loader.get_from_start_date(datetime_start)
-    # background_data = csv_test_loader.original_df
-    # background_batches = csv_test_loader.convert_real_batches(
-    #     csv_test_loader.df.columns, background_data
-    #     )
-    # # TODO - better stratagy to choose background data
-    # background_tensor = torch.stack(background_batches[:-1]).float().to(device)
-    # model.model.eval()
-    # force plot for a simgle sample (in matplotlib)
-    # shap.force_plot(
-    #     deep_explainer.expected_value[0],
-    #     shap_values[0].reshape(-1, 3)[6, :],
-    #     show=True,
-    #     feature_names=csv_test_loader.df.columns,
-    #     matplotlib=True,
-    # )
-    # # force plot for multiple time-steps
-    # # can only be generated as html objects
-    # # shap.force_plot(e.expected_value[0], shap_values[0].reshape(-1, 3), show=True,
-    # feature_names=csv_test_loader.df.columns)
-    # # dependece plot shows feature value vs shap value
-    # shap.dependence_plot(
-    #     2,
-    #     shap_values[0].reshape(-1, 3),
-    #     to_explain.cpu().numpy().reshape(-1, 3),
-    #     interaction_index=0,
-    #     feature_names=csv_test_loader.df.columns,
-    # )
->>>>>>> 30e6e4b3
+        wandb.log({"Heatmap for prediction " f"at {datetime_start}": fig})
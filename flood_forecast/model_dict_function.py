--- conflicted
+++ resolved
@@ -9,16 +9,10 @@
 from flood_forecast.custom.custom_opt import BertAdam
 from flood_forecast.basic.linear_regression import simple_decode
 from flood_forecast.transformer_xl.transformer_basic import greedy_decode
-<<<<<<< HEAD
 from flood_forecast.da_rnn.model import DARNN 
 from flood_forecast.transformer_xl.xc_attn import TransformerXCBasic
-=======
 from flood_forecast.custom.custom_opt import RMSELoss, MAPELoss
 from flood_forecast.custom.dilate_loss import DilateLoss
-# criterion_params
-# { "quantile:""
-#  }
->>>>>>> dd44b0b3
 import torch
 
 """
@@ -31,15 +25,11 @@
     "DummyTorchModel": DummyTorchModel,
     "LSTM": LSTMForecast,
     "SimpleLinearModel": SimpleLinearModel,
-<<<<<<< HEAD
     "CustomTransformerDecoder": CustomTransformerDecoder,
     "DARNN":DARNN, 
     "XCTransformer":TransformerXCBasic
     }
 
-=======
-    "CustomTransformerDecoder": CustomTransformerDecoder}
->>>>>>> dd44b0b3
 pytorch_criterion_dict = {
     "MSE": MSELoss,
     "SmoothL1Loss": SmoothL1Loss,

--- conflicted
+++ resolved
@@ -225,17 +225,15 @@
           name: Trainer tests
           when: always
           command: |
-<<<<<<< HEAD
+x
             echo -e 'running transformer bottleneck'
             coverage run flood_forecast/trainer.py -p tests/transformer_bottleneck.json
-=======
             echo -e 'running da_rnn probabilistic test'
             coverage run flood_forecast/trainer.py -p tests/da_rnn_probabilistic.json
             echo -e 'running lstm probabilistic test'
             coverage run flood_forecast/trainer.py -p tests/lstm_probabilistic_test.json
             echo -e 'running probabilistic lin reg test'
             coverage run flood_forecast/trainer.py -p tests/probabilistic_linear_regression_test.json
->>>>>>> b39652f8
             echo -e 'running meta-data fusion'
             coverage run flood_forecast/trainer.py -p tests/meta_data_test.json
             echo -e 'running da_rnn_test \n'

# Deep learning for time series forecasting
This repository is an open-source DL for time series library. Currently [Task-TS from CoronaWhy](https://github.com/CoronaWhy/task-ts/wiki) maintains this repo. Pull requests are welcome. Historically, this repository provided open source benchmark and codes for flash flood and river flow forecasting. 

| branch  | status                                                                                                                                                                                                            |
| ---     | ---                                                                                                                                                                                                               |
| master  | [![CircleCI](https://circleci.com/gh/AIStream-Peelout/flow-forecast.svg?style=svg&circle-token=f7be0a4863710165969ba0903fa471f08a347df1)](https://circleci.com/gh/AIStream-Peelout/flow-forecast)                 |
| Build PY| ![Upload Python Package](https://github.com/AIStream-Peelout/flow-forecast/workflows/Upload%20Python%20Package/badge.svg)|
| Docs | [Link](https://flow-forecast.readthedocs.io/en/readthedocs/)|
## Getting Started 

Using the library
1. Run `pip install flood-forecast`
<<<<<<< HEAD
2. From training model see the page in the [Wiki](https://github.com/AIStream-Peelout/flow-forecast/wiki/Training-models).

## Contributing 

For instructions on contributing please see the Wiki/Issue Board.

=======
2. To train models please see the [guide to training models](https://github.com/AIStream-Peelout/flow-forecast/wiki/Training-models)

For instructions on contributing please see our [contributions page](http://github.com/AIStream-Peelout/flow-forecast/wiki/Contribution-Guidelines and our [project board](https://github.com/AIStream-Peelout/flow-forecast/projects). 
>>>>>>> 90571cd6


## Historical Tasks 

### Task 1 Stream Flow Forecasting 
This task focuses on forecasting a stream's future flow/height (in either cfs or feet respectively) given factors such as current flow, temperature, and precipitation. In the future we plan on adding more variables that help with the stream flow prediction such as snow pack data and the surrounding soil moisture index. 

### Task 2 Flood severity forecasting
Task two focuses on predicting the severity of the flood based on the flood forecast, population information, and topography. Flood severity is defined based on several factors including the number of injuires, property damage, and crop damage.

If you use either the data or code from this repository please cite as
```
@inproceedings{GodfriedFlow2019,
Author = {Isaac Godfried},
Title = {Flow: A large scale dataset for stream flow and flood damage forecasting},
Booktitle  = {Arxiv Preprint},
Year = {2019}
}
```
 <|MERGE_RESOLUTION|>--- conflicted
+++ resolved
@@ -10,18 +10,20 @@
 
 Using the library
 1. Run `pip install flood-forecast`
-<<<<<<< HEAD
-2. From training model see the page in the [Wiki](https://github.com/AIStream-Peelout/flow-forecast/wiki/Training-models).
+2. From training model see the training models page in the [Wiki](https://github.com/AIStream-Peelout/flow-forecast/wiki/Training-models).
+
+** Models currently available**
+
+1. Vanilla LSTM 
+2. Full transformer
+3. Simple Multi-Head Attention
+4. Transformer w/ a linear decoder
+5. DA-RNN (CPU only)
+
 
 ## Contributing 
 
-For instructions on contributing please see the Wiki/Issue Board.
-
-=======
-2. To train models please see the [guide to training models](https://github.com/AIStream-Peelout/flow-forecast/wiki/Training-models)
-
 For instructions on contributing please see our [contributions page](http://github.com/AIStream-Peelout/flow-forecast/wiki/Contribution-Guidelines and our [project board](https://github.com/AIStream-Peelout/flow-forecast/projects). 
->>>>>>> 90571cd6
 
 
 ## Historical Tasks 
